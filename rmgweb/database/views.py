#!/usr/bin/env python
# -*- coding: utf-8 -*-

################################################################################
#
#	RMG Website - A Django-powered website for Reaction Mechanism Generator
#
#	Copyright (c) 2011 Prof. William H. Green (whgreen@mit.edu) and the
#	RMG Team (rmg_dev@mit.edu)
#
#	Permission is hereby granted, free of charge, to any person obtaining a
#	copy of this software and associated documentation files (the 'Software'),
#	to deal in the Software without restriction, including without limitation
#	the rights to use, copy, modify, merge, publish, distribute, sublicense,
#	and/or sell copies of the Software, and to permit persons to whom the
#	Software is furnished to do so, subject to the following conditions:
#
#	The above copyright notice and this permission notice shall be included in
#	all copies or substantial portions of the Software.
#
#	THE SOFTWARE IS PROVIDED 'AS IS', WITHOUT WARRANTY OF ANY KIND, EXPRESS OR
#	IMPLIED, INCLUDING BUT NOT LIMITED TO THE WARRANTIES OF MERCHANTABILITY,
#	FITNESS FOR A PARTICULAR PURPOSE AND NONINFRINGEMENT. IN NO EVENT SHALL THE
#	AUTHORS OR COPYRIGHT HOLDERS BE LIABLE FOR ANY CLAIM, DAMAGES OR OTHER
#	LIABILITY, WHETHER IN AN ACTION OF CONTRACT, TORT OR OTHERWISE, ARISING
#	FROM, OUT OF OR IN CONNECTION WITH THE SOFTWARE OR THE USE OR OTHER
#	DEALINGS IN THE SOFTWARE.
#
################################################################################

import os.path
import re
import socket

from django.shortcuts import render_to_response
from django.template import RequestContext
from django.http import Http404, HttpResponseRedirect
from django.core.urlresolvers import reverse
import settings

from rmgpy.molecule import Molecule
from rmgpy.group import Group
from rmgpy.thermo import *
from rmgpy.kinetics import *

from rmgpy.data.base import Entry
from rmgpy.data.thermo import ThermoDatabase
from rmgpy.data.kinetics import *
from rmgpy.data.rmg import RMGDatabase

from forms import *
from rmgweb.main.tools import *

################################################################################

database = None

def loadDatabase(component='', section=''):
    """
    Load the requested `component` of the RMG database if not already done.
    """
    global database
    if not database:
        database = RMGDatabase()
        database.thermo = ThermoDatabase()
        database.kinetics = KineticsDatabase()

    if component in ['thermo', '']:
        if section in ['depository', ''] and len(database.thermo.depository) == 0:
            database.thermo.loadDepository(os.path.join(settings.DATABASE_PATH, 'thermo', 'depository'))
        if section in ['libraries', ''] and len(database.thermo.libraries) == 0:
            database.thermo.loadLibraries(os.path.join(settings.DATABASE_PATH, 'thermo', 'libraries'))
        if section in ['groups', ''] and len(database.thermo.groups) == 0:
            database.thermo.loadGroups(os.path.join(settings.DATABASE_PATH, 'thermo', 'groups'))
    if component in ['kinetics', '']:
        if section in ['libraries', ''] and len(database.kinetics.libraries) == 0:
            database.kinetics.loadLibraries(os.path.join(settings.DATABASE_PATH, 'kinetics', 'libraries'))
        if section in ['families', ''] and len(database.kinetics.families) == 0:
            database.kinetics.loadFamilies(os.path.join(settings.DATABASE_PATH, 'kinetics', 'families'))

    return database

def getThermoDatabase(section, subsection):
    """
    Return the component of the thermodynamics database corresponding to the
    given `section` and `subsection`. If either of these is invalid, a
    :class:`ValueError` is raised.
    """
    global database

    try:
        if section == 'depository':
            db = database.thermo.depository[subsection]
        elif section == 'libraries':
            db = database.thermo.libraries[subsection]
        elif section == 'groups':
            db = database.thermo.groups[subsection]
        else:
            raise ValueError('Invalid value "%s" for section parameter.' % section)
    except KeyError:
        raise ValueError('Invalid value "%s" for subsection parameter.' % subsection)
    return db

def getKineticsDatabase(section, subsection):
    """
    Return the component of the kinetics database corresponding to the
    given `section` and `subsection`. If either of these is invalid, a
    :class:`ValueError` is raised.
    """
    global database
    
    db = None
    try:
        if section == 'libraries':
            db = database.kinetics.libraries[subsection]
        elif section == 'families':
            subsection = subsection.split('/')
            if subsection[0] != '' and len(subsection) == 2:
                db = database.kinetics.families[subsection[0]]
                if subsection[1] == 'groups':
                    db = db.groups
                elif subsection[1] == 'rules':
                    db = db.rules
                elif subsection[1] == 'training':
                    db = db.training
                elif subsection[1] == 'test':
                    db = db.test
                elif subsection[1] == 'PrIMe':
                    db = db.PrIMe
                else:
                    db = None
        else:
            raise ValueError('Invalid value "%s" for section parameter.' % section)
    except KeyError:
        raise ValueError('Invalid value "%s" for subsection parameter.' % subsection)
    return db

################################################################################

def load(request):
    """
    Load the RMG database and redirect to the database homepage.
    """
    loadDatabase()
    return HttpResponseRedirect(reverse(index))
    
def index(request):
    """
    The RMG database homepage.
    """
    return render_to_response('database.html', context_instance=RequestContext(request))

def thermo(request, section='', subsection=''):
    """
    The RMG database homepage.
    """
    # Make sure section has an allowed value
    if section not in ['depository', 'libraries', 'groups', '']:
        raise Http404

    # Load the thermo database if necessary
    database = loadDatabase('thermo', section)

    if subsection != '':

        # A subsection was specified, so render a table of the entries in
        # that part of the database
        
        # Determine which subsection we wish to view
        try:
            database = getThermoDatabase(section, subsection)
        except ValueError:
            raise Http404

        # Sort entries by index
        entries0 = database.entries.values()
        entries0.sort(key=lambda entry: entry.index)

        entries = []
        for entry in entries0:

            structure = getStructureMarkup(entry.item)

            if isinstance(entry.data, ThermoData): dataFormat = 'Group additivity'
            elif isinstance(entry.data, Wilhoit): dataFormat = 'Wilhoit'
            elif isinstance(entry.data, MultiNASA): dataFormat = 'NASA'
            elif isinstance(entry.data, str): dataFormat = 'Link'
            
            if entry.data is None:
                dataFormat = 'None'
                entry.index = 0
            
            entries.append((entry.index,entry.label,structure,dataFormat))

        return render_to_response('thermoTable.html', {'section': section, 'subsection': subsection, 'databaseName': database.name, 'entries': entries}, context_instance=RequestContext(request))

    else:
        # No subsection was specified, so render an outline of the thermo
        # database components
        thermoDepository = [(label, depository) for label, depository in database.thermo.depository.iteritems()]
        thermoDepository.sort()
        thermoLibraries = [(label, library) for label, library in database.thermo.libraries.iteritems()]
        thermoLibraries.sort()
        thermoGroups = [(label, groups) for label, groups in database.thermo.groups.iteritems()]
        thermoGroups.sort()
        return render_to_response('thermo.html', {'section': section, 'subsection': subsection, 'thermoDepository': thermoDepository, 'thermoLibraries': thermoLibraries, 'thermoGroups': thermoGroups}, context_instance=RequestContext(request))

def thermoEntry(request, section, subsection, index):
    """
    A view for showing an entry in a thermodynamics database.
    """

    # Load the thermo database if necessary
    loadDatabase('thermo', section)

    # Determine the entry we wish to view
    try:
        database = getThermoDatabase(section, subsection)
    except ValueError:
        raise Http404
    index = int(index)
    for entry in database.entries.values():
        if entry.index == index:
            break
    else:
        raise Http404

    # Get the structure of the item we are viewing
    structure = getStructureMarkup(entry.item)

    # Prepare the thermo data for passing to the template
    # This includes all string formatting, since we can't do that in the template
    if isinstance(entry.data, str):
        thermoParameters = ['Link', database.entries[entry.data].index]
        thermoModel = None
    else:
        thermoParameters = prepareThermoParameters(entry.data)
        thermoModel = entry.data
        
    reference = ''; referenceLink = ''; referenceType = ''
    if entry.reference is not None:
        reference = str(entry.reference)
        referenceLink = entry.reference.url

    return render_to_response('thermoEntry.html', {'section': section, 'subsection': subsection, 'databaseName': database.name, 'entry': entry, 'structure': structure, 'reference': reference, 'referenceLink': referenceLink, 'referenceType': referenceType, 'thermoParameters': thermoParameters, 'thermoModel': thermoModel}, context_instance=RequestContext(request))

def thermoSearch(request):
    """
    A view of a form for specifying a molecule to search the database for
    thermodynamics properties.
    """

    # Load the thermo database if necessary
    loadDatabase('thermo')

    if request.method == 'POST':
        form = ThermoSearchForm(request.POST, error_class=DivErrorList)
        if form.is_valid():
            adjlist = form.cleaned_data['species']
            adjlist = adjlist.replace('\n', ';')
            adjlist = re.sub('\s+', '%20', adjlist)
            return HttpResponseRedirect(reverse(thermoData, kwargs={'adjlist': adjlist}))
    else:
        form = ThermoSearchForm()
    
    return render_to_response('thermoSearch.html', {'form': form}, context_instance=RequestContext(request))

def thermoData(request, adjlist):
    """
    Returns an image of the provided adjacency list `adjlist` for a molecule.
    Note that the newline character cannot be represented in a URL;
    semicolons should be used instead.
    """
    
    # Load the thermo database if necessary
    loadDatabase('thermo')

    adjlist = str(adjlist.replace(';', '\n'))
    molecule = Molecule().fromAdjacencyList(adjlist)

    # Get the thermo data for the molecule
    thermoDataList = []
    for data, library, entry in database.thermo.getAllThermoData(molecule):
        if library is None:
            source = 'Group additivity'
            href = ''
            #data = convertThermoData(data, molecule, Wilhoit)
            #data = convertThermoData(data, molecule, MultiNASA)
            entry = Entry(data=data)
        elif library in database.thermo.depository.values():
            source = 'Depository'
            href = reverse(thermoEntry, kwargs={'section': 'depository', 'subsection': library.label, 'index': entry.index})
        elif library in database.thermo.libraries.values():
            source = library.name
            href = reverse(thermoEntry, kwargs={'section': 'libraries', 'subsection': library.label, 'index': entry.index})
        thermoDataList.append((
            entry,
            prepareThermoParameters(data),
            source,
            href,
        ))
        print entry.data
    
    # Get the structure of the item we are viewing
    structure = getStructureMarkup(molecule)

    return render_to_response('thermoData.html', {'structure': structure, 'thermoDataList': thermoDataList, 'plotWidth': 500, 'plotHeight': 400 + 15 * len(thermoDataList)}, context_instance=RequestContext(request))

################################################################################

def getDatabaseTreeAsList(database, entries):
    """
    Return a list of entries in a given database, sorted by the order they
    appear in the tree (as determined via a depth-first search).
    """
    tree = []
    for entry in entries:
        # Write current node
        tree.append(entry)
        # Recursively descend children (depth-first)
        tree.extend(getDatabaseTreeAsList(database, entry.children))
    return tree

def getKineticsTreeHTML(database, section, subsection, entries):
    """
    Return a string of HTML markup used for displaying information about
    kinetics entries in a given `database` as a tree of unordered lists.
    """
    html = ''
    for entry in entries:
        # Write current node
        url = reverse(kineticsEntry, kwargs={'section': section, 'subsection': subsection, 'index': entry.index})
        html += '<li class="kineticsEntry">\n'
        html += '<div class="kineticsLabel">'
        if len(entry.children) > 0:
            html += '<img id="button_{0}" class="treeButton" src="/media/tree-collapse.png"/>'.format(entry.index)
        else:
            html += '<img class="treeButton" src="/media/tree-blank.png"/>'
        html += '<a href="{0}">{1}. {2}</a>\n'.format(url, entry.index, entry.label)
        html += '<div class="kineticsData">\n'
        if entry.data is not None:
            for T in [300,400,500,600,800,1000,1500,2000]:
                html += '<span class="kineticsDatum">{0:.2f}</span> '.format(math.log10(entry.data.getRateCoefficient(T, P=1e5)))
        html += '</div>\n'
        # Recursively descend children (depth-first)
        if len(entry.children) > 0:
            html += '<ul id="children_{0}" class="kineticsSubTree">\n'.format(entry.index)
            html += getKineticsTreeHTML(database, section, subsection, entry.children)
            html += '</ul>\n'
        html += '</li>\n'
    return html

def kinetics(request, section='', subsection=''):
    """
    The RMG database homepage.
    """
    # Make sure section has an allowed value
    if section not in ['libraries', 'families', '']:
        raise Http404

    # Load the kinetics database, if necessary
    rmgDatabase = loadDatabase('kinetics', section)

    # Determine which subsection we wish to view
    database = None
    try:
        database = getKineticsDatabase(section, subsection)
    except ValueError:
        pass

    if database is not None:

        # A subsection was specified, so render a table of the entries in
        # that part of the database

        # Sort entries by index
        if database.top is not None and len(database.top) > 0:
            # If there is a tree in this database, only consider the entries
            # that are in the tree
            entries0 = getDatabaseTreeAsList(database, database.top)
            tree = '<ul class="kineticsTree">\n{0}\n</ul>\n'.format(getKineticsTreeHTML(database, section, subsection, database.top))
        else:
            # If there is not a tree, consider all entries
            entries0 = database.entries.values()
            # Sort the entries by index and label
            entries0.sort(key=lambda entry: (entry.index, entry.label))
            tree = ''
            
        entries = []

        for entry0 in entries0:

            dataFormat = ''
<<<<<<< HEAD
            if isinstance(entry.data, KineticsData): dataFormat = 'KineticsData'
            elif isinstance(entry.data, Arrhenius): dataFormat = 'Arrhenius'
            elif isinstance(entry.data, str): dataFormat = 'Link'
            elif isinstance(entry.data, ArrheniusEP): dataFormat = 'ArrheniusEP'
            elif isinstance(entry.data, MultiArrhenius): dataFormat = 'MultiArrhenius'
            elif isinstance(entry.data, PDepArrhenius): dataFormat = 'PDepArrhenius'
            elif isinstance(entry.data, Chebyshev): dataFormat = 'Chebyshev'
            elif isinstance(entry.data, Troe): dataFormat = 'Troe'
            elif isinstance(entry.data, Lindemann): dataFormat = 'Lindemann'
            elif isinstance(entry.data, ThirdBody): dataFormat = 'ThirdBody'

            if isinstance(database, KineticsGroups):
                structure = getStructureMarkup(entry.item)
                entries.append((entry.index,entry.label,structure,dataFormat))
            else:
                reactants = ' + '.join([getStructureMarkup(reactant) for reactant in entry.item.reactants])
                products = ' + '.join([getStructureMarkup(reactant) for reactant in entry.item.products])
                arrow = '&hArr;' if entry.item.reversible else '&rarr;'
                entries.append((entry.index,entry.label,reactants,arrow,products,dataFormat))
            
        return render_to_response('kineticsTable.html', {'section': section, 'subsection': subsection, 'databaseName': database.name, 'entries': entries}, context_instance=RequestContext(request))
=======
            if isinstance(entry0.data, KineticsData): dataFormat = 'KineticsData'
            elif isinstance(entry0.data, Arrhenius): dataFormat = 'Arrhenius'
            elif isinstance(entry0.data, str): dataFormat = 'Link'
            elif isinstance(entry0.data, ArrheniusEP): dataFormat = 'ArrheniusEP'
            elif isinstance(entry0.data, MultiArrhenius): dataFormat = 'MultiArrhenius'
            elif isinstance(entry0.data, PDepArrhenius): dataFormat = 'PDepArrhenius'
            elif isinstance(entry0.data, Chebyshev): dataFormat = 'Chebyshev'
            elif isinstance(entry0.data, Troe): dataFormat = 'Troe'
            elif isinstance(entry0.data, Lindemann): dataFormat = 'Lindemann'
            elif isinstance(entry0.data, ThirdBody): dataFormat = 'ThirdBody'

            entry = {
                'index': entry0.index,
                'label': entry0.label,
                'dataFormat': dataFormat,
            }
            if section == 'depository' or section == 'libraries':
                entry['reactants'] = ' + '.join([getStructureMarkup(reactant) for reactant in entry0.item.reactants])
                entry['products'] = ' + '.join([getStructureMarkup(reactant) for reactant in entry0.item.products])
                entry['arrow'] = '&hArr;' if entry0.item.reversible else '&rarr;'
            elif section == 'groups':
                entry['structure'] = getStructureMarkup(entry0.item)
                entry['parent'] = entry0.parent
                entry['children'] = entry0.children
            else:
                raise Http404
            
            entries.append(entry)
            
        return render_to_response('kineticsTable.html', {'section': section, 'subsection': subsection, 'databaseName': database.name, 'entries': entries, 'tree': tree}, context_instance=RequestContext(request))
>>>>>>> 50f85d36

    else:
        # No subsection was specified, so render an outline of the kinetics
        # database components
        kineticsLibraries = [(label, library) for label, library in rmgDatabase.kinetics.libraries.iteritems() if subsection in label]
        kineticsLibraries.sort()
        kineticsFamilies = [(label, family) for label, family in rmgDatabase.kinetics.families.iteritems() if subsection in label]
        kineticsFamilies.sort()
        return render_to_response('kinetics.html', {'section': section, 'subsection': subsection, 'kineticsLibraries': kineticsLibraries, 'kineticsFamilies': kineticsFamilies}, context_instance=RequestContext(request))
        
def kineticsEntry(request, section, subsection, index):
    """
    A view for showing an entry in a kinetics database.
    """

    # Load the kinetics database, if necessary
    loadDatabase('kinetics', section)

    # Determine the entry we wish to view
    try:
        database = getKineticsDatabase(section, subsection)
    except ValueError:
        raise Http404
    index = int(index)
    for entry in database.entries.values():
        if entry.index == index:
            break
    else:
        raise Http404
        
    reference = ''; referenceLink = ''; referenceType = ''
    if entry.reference is not None:
        reference = str(entry.reference)
        referenceLink = entry.reference.url

    numReactants = 0; degeneracy = 1
    if isinstance(database, KineticsGroups):
        numReactants = database.numReactants
    else:
        numReactants = len(entry.item.reactants)
        degeneracy = entry.item.degeneracy
    
    # Prepare the kinetics data for passing to the template
    # This includes all string formatting, since we can't do that in the template
    if isinstance(entry.data, str):
        kineticsParameters = ['Link', database.entries[entry.data].index]
        kineticsModel = None
    else:
        kineticsParameters = prepareKineticsParameters(entry.data, numReactants, degeneracy)
        kineticsModel = entry.data
        
    if isinstance(database, KineticsGroups):
        structure = getStructureMarkup(entry.item)
        return render_to_response('kineticsEntry.html', {'section': section, 'subsection': subsection, 'databaseName': database.name, 'entry': entry, 'structure': structure, 'reference': reference, 'referenceLink': referenceLink, 'referenceType': referenceType, 'kineticsParameters': kineticsParameters, 'kineticsModel': kineticsModel}, context_instance=RequestContext(request))
    else:
        reactants = ' + '.join([getStructureMarkup(reactant) for reactant in entry.item.reactants])
        products = ' + '.join([getStructureMarkup(reactant) for reactant in entry.item.products])
        arrow = '&hArr;' if entry.item.reversible else '&rarr;'
        return render_to_response('kineticsEntry.html', {'section': section, 'subsection': subsection, 'databaseName': database.name, 'entry': entry, 'reactants': reactants, 'arrow': arrow, 'products': products, 'reference': reference, 'referenceLink': referenceLink, 'referenceType': referenceType, 'kineticsParameters': kineticsParameters, 'kineticsModel': kineticsModel}, context_instance=RequestContext(request))    

def kineticsJavaEntry(request, entry, reactants_fig, products_fig, kineticsParameters, kineticsModel):
    section = ''
    subsection = ''
    databaseName = 'RMG-Java Database'
    reference = ''
    referenceLink = ''
    referenceType = ''
    arrow = '&hArr;'
    return render_to_response('kineticsEntry.html', {'section': section, 'subsection': subsection, 'databaseName': databaseName, 'entry': entry, 'reactants': reactants_fig, 'arrow': arrow, 'products': products_fig, 'reference': reference, 'referenceLink': referenceLink, 'referenceType': referenceType, 'kineticsParameters': kineticsParameters, 'kineticsModel': kineticsModel}, context_instance=RequestContext(request))

def kineticsSearch(request):
    """
    A view of a form for specifying a set of reactants to search the database
    for reactions.
    """

    # Load the kinetics database if necessary
    loadDatabase('kinetics')

    if request.method == 'POST':
        form = KineticsSearchForm(request.POST, error_class=DivErrorList)
        if form.is_valid():
            kwargs = {}

            reactant1 = form.cleaned_data['reactant1']
            kwargs['reactant1'] = re.sub('\s+', '%20', reactant1.replace('\n', ';'))

            reactant2 = form.cleaned_data['reactant2']
            if reactant2 != '':
                kwargs['reactant2'] = re.sub('\s+', '%20', reactant2.replace('\n', ';'))

            product1 = form.cleaned_data['product1']
            if product1 != '':
                kwargs['product1'] = re.sub('\s+', '%20', product1.replace('\n', ';'))

            product2 = form.cleaned_data['product2']
            if product2 != '':
                kwargs['product2'] = re.sub('\s+', '%20', product2.replace('\n', ';'))

            return HttpResponseRedirect(reverse(kineticsData, kwargs=kwargs))
    else:
        form = KineticsSearchForm()

    return render_to_response('kineticsSearch.html', {'form': form}, context_instance=RequestContext(request))

def kineticsData(request, reactant1, reactant2='', product1='', product2=''):
    """
    A view used to present a list of reactions and the associated kinetics
    for each.
    """
    
    # Load the kinetics database if necessary
    loadDatabase('kinetics')

    reactants = []

    reactant1 = str(reactant1.replace(';', '\n'))
    reactants.append(Molecule().fromAdjacencyList(reactant1))

    if reactant2 != '':
        reactants.append(Molecule().fromAdjacencyList(str(reactant2.replace(';', '\n'))))

    if product1 != '' or product2 != '':
        products = []
        if product1 != '':
            products.append(Molecule().fromAdjacencyList(str(product1.replace(';', '\n'))))
        if product2 != '':
            products.append(Molecule().fromAdjacencyList(str(product2.replace(';', '\n'))))
    else:
        products = None
    
    # Get the kinetics data for the reaction
    kineticsDataList = []

    # Go through database and group additivity kinetics entries
    for reaction in database.kinetics.generateReactions(reactants, products):
        reactants = ' + '.join([getStructureMarkup(reactant) for reactant in reaction.reactants])
        arrow = '&hArr;' if reaction.reversible else '&rarr;'
        products = ' + '.join([getStructureMarkup(reactant) for reactant in reaction.products])
        if isinstance(reaction, TemplateReaction):
            source = '%s (Group additivity)' % (reaction.family.name)
            href = ''
            entry = Entry(data=reaction.kinetics)
        elif isinstance(reaction, DepositoryReaction):
            source = '%s (depository)' % (reaction.depository.name)
            href = reverse(kineticsEntry, kwargs={'section': 'depository', 'subsection': reaction.depository.label, 'index': reaction.entry.index})
            entry = reaction.entry
        elif isinstance(reaction, LibraryReaction):
            source = reaction.library.name
            href = reverse(kineticsEntry, kwargs={'section': 'libraries', 'subsection': reaction.library.label, 'index': reaction.entry.index})
            entry = reaction.entry
        print reaction.kinetics, reaction
        kineticsDataList.append([reactants, arrow, products, entry, prepareKineticsParameters(reaction.kinetics, len(reaction.reactants), reaction.degeneracy), source, href])

    ########################################
    # Find the RMG-Java kinetics entries

    #####
    def cleanresponse(response):
        """
        This function cleans up response from PopulateReactions server and gives a
        species dictionary and reactions list.
        """

        def formspecies(species):
            """
            This function takes a species string from RMG-Java containing both name
            and adjlist and returns them separately.
            """
            lines = species.split("\n")
            species_name = lines[0]
            adjlist = "\n".join(lines[1:])
            return species_name, adjlist

        # Split species dictionary from reactions list
        response = response.split("\n\n\n")
        species_list = response[0].split("\n\n")
        reactions = response[1].split("\n\n")
        reactions = reactions[1]

        # split species into adjacency lists with names
        species_dict = [formspecies(item) for item in species_list]

        # split reactions into list of single line reactions
        reactions_list = reactions.split("\n")

        return species_dict, reactions_list

 
    #####
    def searchreaction(reactionline, reactant1, reactant2, product1, product2):
        """
        Reads reaction line and returns True if reaction occurs:
        reactant1 + reactant2 --> product1 + product2
        
        Finds both bimolecular and unimolecular reactions for only 1 reactant input, or only 1 product 
        """

        lines = reactionline.split("\t")

        reaction_string = lines[0]
        reactants, products = reaction_string.split(" --> ")

        if reactants.find(reactant1) == -1 or reactants.find(reactant2) == -1 or products.find(product1) == -1 or products.find(product2) == -1:
            return False
        else:
            return True

    def extractkinetics(reactionline):
        """
        Takes a reaction line from RMG and creates Arrhenius object from
        the kinetic data, as well as extracts names of reactants, products and comments.

        Units from RMG-Java are in cm3, mol, s.
        Reference Temperature T0 = 1 K.
        """
        lines = reactionline.split("\t")

        reaction_string = lines[0]
        reactants, products = reaction_string.split(" --> ")
        reactants = reactants.split(" + ")
        products = products.split(" + ")

        KineticsModel = Arrhenius(
            A = (float(lines[1]),"cm**3/mol/s"),
            n = float(lines[2]),
            Ea = (float(lines[3]),"kcal/mol"),
            T0 = (1,"K"),
        )

        comments = "\t".join(lines[4:])
        entry = Entry(longDesc=comments)

        return reactants, products, KineticsModel, entry

    def identifyspecies(species_dict, species):
        """
        Given a species_dict list and the species adjacency list, identifies
        whether species is found in the list and returns its name if found.
        """
        molecule = Molecule().fromAdjacencyList(species)
        for name, adjlist in species_dict:
            listmolecule = Molecule().fromAdjacencyList(adjlist)
            if molecule.isIsomorphic(listmolecule) == True:
                return name

        return False

    def getspeciesstructure(species_dict, speciesname):
        """
        Given a species_dict list and the name of the species, returns structure of the species.
        Returns blank structure if not found.
        """
        structure = ''
        for name, adjlist in species_dict:
            if speciesname == name:
                molecule = Molecule().fromAdjacencyList(str(adjlist.replace(';', '\n')))
                structure = getStructureMarkup(molecule)
                return structure

        return structure

    # First send search request to PopulateReactions server
    client_socket = socket.socket(socket.AF_INET, socket.SOCK_STREAM)
    client_socket.settimeout(10)
    client_socket.connect(("localhost", 5000))

    # Generate species list for Java request
    header1 = 'reactant1 (molecule/cm3) 1\n'
    popreactants = header1 + reactant1 + '\n\n'
    if reactant2 != '':
        header2 = 'reactant2 (molecule/cm3) 1\n'
        popreactants = popreactants + header2 + reactant2 + '\n\n'
    popreactants = popreactants + 'END' +'\n'

    # Send request to server
    print "SENDING REQUEST FOR RMG-JAVA SEARCH TO SERVER"
    client_socket.sendall(popreactants)
    partial_response = client_socket.recv(512)
    response = partial_response
    while partial_response:
        partial_response = client_socket.recv(512)
        response += partial_response
    client_socket.close()
    print "FINISHED REQUEST. CLOSED CONNECTION TO SERVER"

    # Clean response from server
    species_dict, reactions_list = cleanresponse(response)

    # Name the species in reaction
    reactant1_name = species_dict[0][0]

    reactant2_name = ''
    if reactant2 != '':
        reactant2_name = species_dict[1][0]
        # BIMOLECULAR

    product1_name = ''
    if product1 != '':
        product1_name = identifyspecies(species_dict, product1)

    product2_name = ''
    if product2 != '':
        product2_name = identifyspecies(species_dict, product2)


    # Both products were actually found in species dictionary or were blank
    if product1_name != False and product2_name != False:

        # Constants for all entries
        degeneracy = 1
        source = 'RMG-Java'

        # Search for da Reactions
        print 'SEARCHING FOR REACTIONS...\n'
        for reactionline in reactions_list:
            print reactionline + '\n'
            # Search for both forward and backward reactions
            indicator1 = searchreaction(reactionline, reactant1_name, reactant2_name, product1_name, product2_name)
            indicator2 = searchreaction(reactionline, product1_name, product2_name, reactant1_name, reactant2_name)

            if indicator1 == True or indicator2 == True:
                print 'FOUND A REACTION!'
                reactants, products, kineticsModel, entry = extractkinetics(reactionline)
                numReactants = len(reactants)
                numProducts = len(products)
                kineticsParameters = prepareKineticsParameters(kineticsModel, numReactants, degeneracy)

                # draw figures
                reactants_structures = [getspeciesstructure(species_dict, speciesname) for speciesname in reactants]
                products_structures = [getspeciesstructure(species_dict, speciesname) for speciesname in products]
                if numReactants == 2:
                    reactants_fig = ' + '.join(reactants_structures)
                else:
                    reactants_fig = reactants_structures[0]
                if numProducts == 2:
                    products_fig = ' + '.join(products_structures)
                else:
                    products_fig = products_structures[0]

                # Unused vars for render_to_response
                section = ''
                subsection = ''
                databaseName = 'RMG-Java Database'
                reference = ''
                referenceLink = ''
                referenceType = ''
                arrow = '&hArr;'

                #return render_to_response('kineticsEntry.html', {'section': section, 'subsection': subsection, 'databaseName': databaseName, 'entry': entry, 'reactants': reactants_fig, 'arrow': arrow, 'products': products_fig, 'reference': reference, 'referenceLink': referenceLink, 'referenceType': referenceType, 'kineticsParameters': kineticsParameters, 'kineticsModel': kineticsModel}, context_instance=RequestContext(request))
                
                #href = reverse(kineticsJavaEntry, kwargs={'entry': entry,'reactants_fig': reactants_fig, 'products_fig': products_fig, 'kineticsParameters': kineticsParameters, 'kineticsModel': kineticsModel})
                href = 'dummy link'
                kineticsDataList.append([reactants_fig, arrow, products_fig, entry, kineticsParameters, source, href])

    return render_to_response('kineticsData.html', {'kineticsDataList': kineticsDataList, 'plotWidth': 500, 'plotHeight': 400 + 15 * len(kineticsDataList)}, context_instance=RequestContext(request))


def moleculeSearch(request):
    """
    Creates webpage form to display molecule chemgraph upon entering adjacency list, smiles, or inchi, as well as searches for thermochemistry data.
    """

    if request.method == 'POST':
        posted = MoleculeSearchForm(request.POST, error_class=DivErrorList)
        initial = request.POST.copy()

        if posted.is_valid():
                adjlist = posted.cleaned_data['species']
                inchi = posted.cleaned_data['species_inchi']
                smiles = posted.cleaned_data['species_smiles']

                if adjlist != '':
                    molecule = Molecule()
                    molecule.fromAdjacencyList(adjlist)
                    structure = getStructureMarkup(molecule)
                    initial['species_inchi'] = molecule.toInChI()
                    initial['species_smiles'] = molecule.toSMILES()


                elif inchi != '':
                     molecule = Molecule()
                     molecule.fromInChI(inchi)
                     adjlist = molecule.toAdjacencyList()
                     structure = getStructureMarkup(molecule)
                     print molecule.toAdjacencyList()
                     initial['species'] = molecule.toAdjacencyList()
                     initial['species_smiles'] = molecule.toSMILES()

                elif smiles != '':
                    molecule = Molecule()
                    molecule.fromSMILES(smiles)
                    adjlist = molecule.toAdjacencyList()
                    structure = getStructureMarkup(molecule)
                    initial['species'] = molecule.toAdjacencyList()
                    initial['species_inchi'] = molecule.toInChI()

                else:
                    structure = ''
        else:
            structure = ''

        form = MoleculeSearchForm(initial, error_class=DivErrorList)

        if 'thermo' in request.POST:
            return HttpResponseRedirect(reverse(thermoData, kwargs={'adjlist': adjlist}))

        if 'reset' in request.POST:
            form = MoleculeSearchForm()
            structure = ''

    else:
         form = MoleculeSearchForm()
         structure = ''
    
    return render_to_response('moleculeSearch.html', {'structure':structure,'form': form}, context_instance=RequestContext(request))<|MERGE_RESOLUTION|>--- conflicted
+++ resolved
@@ -391,29 +391,7 @@
         for entry0 in entries0:
 
             dataFormat = ''
-<<<<<<< HEAD
-            if isinstance(entry.data, KineticsData): dataFormat = 'KineticsData'
-            elif isinstance(entry.data, Arrhenius): dataFormat = 'Arrhenius'
-            elif isinstance(entry.data, str): dataFormat = 'Link'
-            elif isinstance(entry.data, ArrheniusEP): dataFormat = 'ArrheniusEP'
-            elif isinstance(entry.data, MultiArrhenius): dataFormat = 'MultiArrhenius'
-            elif isinstance(entry.data, PDepArrhenius): dataFormat = 'PDepArrhenius'
-            elif isinstance(entry.data, Chebyshev): dataFormat = 'Chebyshev'
-            elif isinstance(entry.data, Troe): dataFormat = 'Troe'
-            elif isinstance(entry.data, Lindemann): dataFormat = 'Lindemann'
-            elif isinstance(entry.data, ThirdBody): dataFormat = 'ThirdBody'
-
-            if isinstance(database, KineticsGroups):
-                structure = getStructureMarkup(entry.item)
-                entries.append((entry.index,entry.label,structure,dataFormat))
-            else:
-                reactants = ' + '.join([getStructureMarkup(reactant) for reactant in entry.item.reactants])
-                products = ' + '.join([getStructureMarkup(reactant) for reactant in entry.item.products])
-                arrow = '&hArr;' if entry.item.reversible else '&rarr;'
-                entries.append((entry.index,entry.label,reactants,arrow,products,dataFormat))
-            
-        return render_to_response('kineticsTable.html', {'section': section, 'subsection': subsection, 'databaseName': database.name, 'entries': entries}, context_instance=RequestContext(request))
-=======
+
             if isinstance(entry0.data, KineticsData): dataFormat = 'KineticsData'
             elif isinstance(entry0.data, Arrhenius): dataFormat = 'Arrhenius'
             elif isinstance(entry0.data, str): dataFormat = 'Link'
@@ -430,21 +408,18 @@
                 'label': entry0.label,
                 'dataFormat': dataFormat,
             }
-            if section == 'depository' or section == 'libraries':
-                entry['reactants'] = ' + '.join([getStructureMarkup(reactant) for reactant in entry0.item.reactants])
-                entry['products'] = ' + '.join([getStructureMarkup(reactant) for reactant in entry0.item.products])
-                entry['arrow'] = '&hArr;' if entry0.item.reversible else '&rarr;'
-            elif section == 'groups':
+            if isinstance(database, KineticsGroups):
                 entry['structure'] = getStructureMarkup(entry0.item)
                 entry['parent'] = entry0.parent
                 entry['children'] = entry0.children
             else:
-                raise Http404
+                entry['reactants'] = ' + '.join([getStructureMarkup(reactant) for reactant in entry0.item.reactants])
+                entry['products'] = ' + '.join([getStructureMarkup(reactant) for reactant in entry0.item.products])
+                entry['arrow'] = '&hArr;' if entry0.item.reversible else '&rarr;'
             
             entries.append(entry)
             
         return render_to_response('kineticsTable.html', {'section': section, 'subsection': subsection, 'databaseName': database.name, 'entries': entries, 'tree': tree}, context_instance=RequestContext(request))
->>>>>>> 50f85d36
 
     else:
         # No subsection was specified, so render an outline of the kinetics
