--- conflicted
+++ resolved
@@ -92,11 +92,7 @@
     draw the molecule. For a :class:`Group`, the markup is the
     adjacency list, wrapped in ``<pre>`` tags.
     """
-<<<<<<< HEAD
-    from rmgpy.molecule import Molecule
-=======
     from rmgpy.molecule.molecule import Molecule
->>>>>>> b092fdce
     from rmgpy.molecule.group import Group
     from rmgpy.species import Species
     
