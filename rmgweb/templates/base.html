<!DOCTYPE HTML PUBLIC "-//W3C//DTD HTML 4.01//EN" "http://www.w3.org/TR/html4/strict.dtd">

<html lang="en">

<head>
    <meta http-equiv="Content-Type" content="text/html; charset=utf-8">
    <title>{% block title %}RMG{% endblock %}</title>
    <link href="/media/default.css" rel="stylesheet" type="text/css"/>
    <script src="/media/jquery.js"></script>
    <script src="/media/jsMath/easy/load.js"></script>
    {% block extrahead %}{% endblock %}
</head>

<body>

<div id="document">

    <div id="sidebar">
        <div id="logo">
<<<<<<< HEAD
        {% block sidebar_logo %}<img src="/media/rmg-logo-small.png" alt="RMG"/>{% endblock %}
=======
            <a href="{% url main.views.index %}"><img src="/media/rmg-logo-small.png" alt="RMG"/></a>
>>>>>>> ab9d4d01
        </div>
        {% block sidebar_items %}{% endblock %}
    </div>

    <div id="mainbar">
        <div id="header">
            {% if user.is_authenticated %}
            <a href="{% url main.views.viewProfile user.username %}">{{ user.username }}</a> | <a href="{% url main.views.editProfile %}">Edit Profile</a> | <a href="{% url main.views.logout %}?next={{ request.path }}">Log out</a>
            {% else %}
            <a href="{% url main.views.login %}?next={{ request.path }}">Log in</a>
            {% endif %}
        </div>

        <div id="main">
            <div id="navbar">
                <a href="{% url main.views.index %}">RMG</a> &raquo;
                {% block navbar_items %}{% endblock %}
            </div>

            <div id="contents">
                <h1>{% block page_title %}RMG{% endblock %}</h1>

                {% block page_body %}Reaction Mechanism Generator{% endblock %}
            </div>
            
        </div>

        <div id="footer">
            {% block footer %}
            Copyright &copy; 2011, <a href="http://web.mit.edu/greengp/people/">W.H. Green, <i>et al.</i></a>
            Created using <a href="http://www.djangoproject.com/">Django</a>.
            {% endblock %}
        </div>
        
    </div>

    

</div>

</body>

</html><|MERGE_RESOLUTION|>--- conflicted
+++ resolved
@@ -17,11 +17,7 @@
 
     <div id="sidebar">
         <div id="logo">
-<<<<<<< HEAD
-        {% block sidebar_logo %}<img src="/media/rmg-logo-small.png" alt="RMG"/>{% endblock %}
-=======
-            <a href="{% url main.views.index %}"><img src="/media/rmg-logo-small.png" alt="RMG"/></a>
->>>>>>> ab9d4d01
+        {% block sidebar_logo %}<a href="{% url main.views.index %}"><img src="/media/rmg-logo-small.png" alt="RMG"/></a>{% endblock %}
         </div>
         {% block sidebar_items %}{% endblock %}
     </div>
